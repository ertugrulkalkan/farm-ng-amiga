--- conflicted
+++ resolved
@@ -17,11 +17,7 @@
 
 import cv2
 import numpy as np
-<<<<<<< HEAD
 from farm_ng.core.events_file_reader import EventLogPosition
-=======
-from farm_ng.core import event_pb2
->>>>>>> 027a9daf
 from farm_ng.core.events_file_reader import EventsFileReader
 from farm_ng.core.uri import uri_pb2
 from farm_ng.oak import oak_pb2
@@ -32,39 +28,18 @@
     reader = EventsFileReader(Path(file_name))
     assert reader.open()
 
-<<<<<<< HEAD
     # main window to visualize image
     uris: List[uri_pb2.Uri] = reader.get_uris()
-=======
-    # get a list with all the existing uri
-    uris: List[uri_pb2.Uri] = reader.uris()
->>>>>>> 027a9daf
 
     # choose the Uri stream to seek in file
     uri: uri_pb2.Uri = uris[1]
 
-<<<<<<< HEAD
     events: List[EventLogPosition] = reader.get_events(uri)
 
     for event_log in events:
         # seek and parse the message
         sample: oak_pb2.OakDataSample
         sample = reader.read_message(event_log)
-=======
-    num_events: int = reader.num_events(uri)
-    current_event: int = 0
-
-    while current_event < num_events - 1:
-        # read frame by frame
-        # get the event and offset
-        event: event_pb2.Event
-        offset: int
-        event, offset = reader.get_event(uri, current_event)
-
-        # seek and parse the message
-        sample: oak_pb2.OakDataSample
-        sample = reader.read_message(event, offset)
->>>>>>> 027a9daf
         frame: oak_pb2.OakSyncFrame = sample.frame
 
         # cast image data bytes to numpy and decode
@@ -75,13 +50,8 @@
         # visualize the image
         disparity_color = cv2.applyColorMap(disparity * 2, cv2.COLORMAP_HOT)
 
-<<<<<<< HEAD
         rgb_window_name = "rgb:" + event_log.event.uri.query
         disparity_window_name = "depth:" + event_log.event.uri.query
-=======
-        rgb_window_name = "rgb:" + event.uri.query
-        disparity_window_name = "depth:" + event.uri.query
->>>>>>> 027a9daf
 
         # we use opencv for convenience, use kivy, pangolin or you preferred viz tool :)
         cv2.namedWindow(disparity_window_name, cv2.WINDOW_NORMAL)
@@ -91,11 +61,6 @@
         cv2.imshow(rgb_window_name, rgb)
         cv2.waitKey(30)
 
-<<<<<<< HEAD
-=======
-        current_event += 1
-
->>>>>>> 027a9daf
     assert reader.close()
 
 
